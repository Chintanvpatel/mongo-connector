# Copyright 2013-2014 MongoDB, Inc.
#
# Licensed under the Apache License, Version 2.0 (the "License");
# you may not use this file except in compliance with the License.
# You may obtain a copy of the License at
#
# http://www.apache.org/licenses/LICENSE-2.0
#
# Unless required by applicable law or agreed to in writing, software
# distributed under the License is distributed on an "AS IS" BASIS,
# WITHOUT WARRANTIES OR CONDITIONS OF ANY KIND, either express or implied.
# See the License for the specific language governing permissions and
# limitations under the License.

"""Test elastic search using the synchronizer, i.e. as it would be used by an
    user
"""
import time
import os
import sys
if sys.version_info[:2] == (2, 6):
    import unittest2 as unittest
else:
    import unittest
import socket

sys.path[0:0] = [""]

try:
    from pymongo import MongoClient as Connection
except ImportError:
    from pymongo import Connection

from tests.setup_cluster import (kill_mongo_proc,
                                 start_mongo_proc,
                                 start_cluster,
                                 kill_all,
                                 PORTS_ONE)
from bson.dbref import DBRef
from bson.objectid import ObjectId
from bson.code import Code
from mongo_connector.doc_managers.elastic_doc_manager import DocManager
from mongo_connector.connector import Connector
from mongo_connector.util import retry_until_ok
from mongo_connector.errors import OperationFailed
from pymongo.errors import OperationFailure, AutoReconnect
from tests.util import assert_soon

NUMBER_OF_DOC_DIRS = 100
HOSTNAME = os.environ.get('HOSTNAME', socket.gethostname())
PORTS_ONE['MONGOS'] = os.environ.get('MAIN_ADDR', "27217")
CONFIG = os.environ.get('CONFIG', "config.txt")


class TestElastic(unittest.TestCase):
    """ Tests the Elastic instance
    """

    def runTest(self):
        """ Runs the tests
        """
        unittest.TestCase.__init__(self)

    @classmethod
    def setUpClass(cls):
        """ Starts the cluster
        """
        os.system('rm %s; touch %s' % (CONFIG, CONFIG))
<<<<<<< HEAD
        cls.elastic_doc = DocManager('localhost:9200')
        cls.elastic_doc._remove()
=======
        cls.elastic_doc = DocManager('localhost:9200', 
            auto_commit=False)
        try:
            cls.elastic_doc._remove()
        except OperationFailed:
            pass                # test.test index may not yet exist
>>>>>>> 45a01aca
        cls.flag = start_cluster()
        if cls.flag:
            cls.conn = Connection('%s:%s' % (HOSTNAME, PORTS_ONE['MONGOS']),
                                  replicaSet="demo-repl")

        import logging
        logger = logging.getLogger()
        loglevel = logging.INFO
        logger.setLevel(loglevel)

    @classmethod
    def tearDownClass(cls):
        """ Kills cluster instance
        """
        kill_all()

    def tearDown(self):
        """ Ends the connector
        """
        self.connector.join()

    def setUp(self):
        """ Starts a new connector for every test
        """
        if not self.flag:
            self.fail("Shards cannot be added to mongos")
        self.connector = Connector(
            address='%s:%s' % (HOSTNAME, PORTS_ONE['MONGOS']),
            oplog_checkpoint=CONFIG,
            target_url='localhost:9200',
            ns_set=['test.test'],
            u_key='_id',
            auth_key=None,
            doc_manager='mongo_connector/doc_managers/elastic_doc_manager.py'
        )
        self.connector.start()
        while len(self.connector.shard_set) == 0:
            pass
        self.conn['test']['test'].remove(safe=True)
        assert_soon(lambda : sum(1 for _ in self.elastic_doc._search()) == 0)

    def test_shard_length(self):
        """Tests the shard_length to see if the shard set was recognized
            properly
        """

        self.assertEqual(len(self.connector.shard_set), 1)

    def test_initial(self):
        """Tests search and assures that the databases are clear.
        """

        self.conn['test']['test'].remove(safe=True)
        self.assertEqual(self.conn['test']['test'].find().count(), 0)
        self.assertEqual(sum(1 for _ in self.elastic_doc._search()), 0)

    def test_insert(self):
        """Tests insert
        """

        self.conn['test']['test'].insert({'name': 'paulie'}, safe=True)
        assert_soon(lambda : sum(1 for _ in self.elastic_doc._search()) > 0)
        result_set_1 = list(self.elastic_doc._search())
        self.assertEqual(len(result_set_1), 1)
        result_set_2 = self.conn['test']['test'].find_one()
        for item in result_set_1:
            self.assertEqual(item['_id'], str(result_set_2['_id']))
            self.assertEqual(item['name'], result_set_2['name'])

    def test_remove(self):
        """Tests remove
        """

        self.conn['test']['test'].insert({'name': 'paulie'}, safe=True)
        assert_soon(lambda : sum(1 for _ in self.elastic_doc._search()) == 1)
        self.conn['test']['test'].remove({'name': 'paulie'}, safe=True)
        assert_soon(lambda : sum(1 for _ in self.elastic_doc._search()) != 1)
        self.assertEqual(sum(1 for _ in self.elastic_doc._search()), 0)

    def test_rollback(self):
        """Tests rollback. We force a rollback by adding a doc, killing the
            primary, adding another doc, killing the new primary, and then
            restarting both.
        """

        primary_conn = Connection(HOSTNAME, int(PORTS_ONE['PRIMARY']))

        self.conn['test']['test'].insert({'name': 'paul'}, safe=True)
        condition1 = lambda : self.conn['test']['test'].find(
            {'name': 'paul'}).count() == 1
        condition2 = lambda : sum(1 for _ in self.elastic_doc._search()) == 1
        assert_soon(condition1)
        assert_soon(condition2)

        kill_mongo_proc(HOSTNAME, PORTS_ONE['PRIMARY'])

        new_primary_conn = Connection(HOSTNAME, int(PORTS_ONE['SECONDARY']))

        admin = new_primary_conn['admin']
        assert_soon(lambda : admin.command("isMaster")['ismaster'])
        time.sleep(5)

        count = 0
        while True:
            try:
                self.conn['test']['test'].insert(
                    {'name': 'pauline'}, safe=True)
                break
            except OperationFailure:
                time.sleep(1)
                count += 1
                if count >= 60:
                    sys.exit(1)
                continue
        assert_soon(lambda : sum(1 for _ in self.elastic_doc._search()) == 2)
        result_set_1 = list(self.elastic_doc._search())
        result_set_2 = self.conn['test']['test'].find_one({'name': 'pauline'})
        self.assertEqual(len(result_set_1), 2)
        #make sure pauline is there
        for item in result_set_1:
            if item['name'] == 'pauline':
                self.assertEqual(item['_id'], str(result_set_2['_id']))
        kill_mongo_proc(HOSTNAME, PORTS_ONE['SECONDARY'])

        start_mongo_proc(PORTS_ONE['PRIMARY'], "demo-repl", "replset1a",
                       "replset1a.log", None)
        while primary_conn['admin'].command("isMaster")['ismaster'] is False:
            time.sleep(1)

        start_mongo_proc(PORTS_ONE['SECONDARY'], "demo-repl", "replset1b",
                       "replset1b.log", None)

        time.sleep(2)
        result_set_1 = list(self.elastic_doc._search())
        self.assertEqual(len(result_set_1), 1)
        for item in result_set_1:
            self.assertEqual(item['name'], 'paul')
        find_cursor = retry_until_ok(self.conn['test']['test'].find)
        self.assertEqual(retry_until_ok(find_cursor.count), 1)

    def test_stress(self):
        """Test stress by inserting and removing the number of documents
            specified in global
            variable
        """

        for i in range(0, NUMBER_OF_DOC_DIRS):
            self.conn['test']['test'].insert({'name': 'Paul ' + str(i)})
        time.sleep(5)
        search = self.elastic_doc._search
        condition = lambda : sum(1 for _ in search()) == NUMBER_OF_DOC_DIRS
        assert_soon(condition)
        for i in range(0, NUMBER_OF_DOC_DIRS):
            result_set_1 = self.elastic_doc._search()
            for item in result_set_1:
                if(item['name'] == 'Paul' + str(i)):
                    self.assertEqual(item['_id'], item['_id'])

    def test_stressed_rollback(self):
        """Test stressed rollback with number of documents equal to specified
            in global variable. Strategy for rollback is the same as before.
        """

        for i in range(0, NUMBER_OF_DOC_DIRS):
            self.conn['test']['test'].insert({'name': 'Paul ' + str(i)},
                safe=True)

        search = self.elastic_doc._search
        condition = lambda : sum(1 for _ in search()) == NUMBER_OF_DOC_DIRS
        assert_soon(condition)
        primary_conn = Connection(HOSTNAME, int(PORTS_ONE['PRIMARY']))
        kill_mongo_proc(HOSTNAME, PORTS_ONE['PRIMARY'])

        new_primary_conn = Connection(HOSTNAME, int(PORTS_ONE['SECONDARY']))

        admin = new_primary_conn['admin']
        assert_soon(lambda : admin.command("isMaster")['ismaster'])

        time.sleep(5)
        count = -1
        while count + 1 < NUMBER_OF_DOC_DIRS:
            try:
                count += 1
                self.conn['test']['test'].insert(
                    {'name': 'Pauline ' + str(count)}, safe=True)
            except (OperationFailure, AutoReconnect):
                time.sleep(1)
        assert_soon(lambda : sum(1 for _ in self.elastic_doc._search())
                      == self.conn['test']['test'].find().count())
        result_set_1 = self.elastic_doc._search()
        for item in result_set_1:
            if 'Pauline' in item['name']:
                result_set_2 = self.conn['test']['test'].find_one(
                    {'name': item['name']})
                self.assertEqual(item['_id'], str(result_set_2['_id']))

        kill_mongo_proc(HOSTNAME, PORTS_ONE['SECONDARY'])

        start_mongo_proc(PORTS_ONE['PRIMARY'], "demo-repl", "replset1a",
                       "replset1a.log", None)
        db_admin = primary_conn["admin"]
        assert_soon(lambda : db_admin.command("isMaster")['ismaster'])
        start_mongo_proc(PORTS_ONE['SECONDARY'], "demo-repl", "replset1b",
                       "replset1b.log", None)

        search = self.elastic_doc._search
        condition = lambda : sum(1 for _ in search()) == NUMBER_OF_DOC_DIRS
        assert_soon(condition)

        result_set_1 = list(self.elastic_doc._search())
        self.assertEqual(len(result_set_1), NUMBER_OF_DOC_DIRS)
        for item in result_set_1:
            self.assertTrue('Paul' in item['name'])
        find_cursor = retry_until_ok(self.conn['test']['test'].find)
        self.assertEqual(retry_until_ok(find_cursor.count), NUMBER_OF_DOC_DIRS)

    def test_non_standard_fields(self):
        """ Tests ObjectIds, DBrefs, etc
        """
        # This test can break if it attempts to insert before the dump takes
        # place- this prevents it (other tests affected too actually)
        while (self.connector.shard_set['demo-repl'].checkpoint is None):
            time.sleep(1)
        docs = [
            {'foo': [1, 2]},
            {'bar': {'hello': 'world'}},
            {'code': Code("function x() { return 1; }")},
            {'dbref': {'_ref': DBRef('simple',
                ObjectId('509b8db456c02c5ab7e63c34'))}}
        ]
        try:
            self.conn['test']['test'].insert(docs)
        except OperationFailure:
            self.fail("Cannot insert documents into Elastic!")

        search = self.elastic_doc._search
        assert_soon(lambda : sum(1 for _ in search()) == len(docs),
                    "Did not get all expected documents")
        self.assertIn("dbref", self.elastic_doc.get_last_doc())


def abort_test():
    """Aborts the test
    """
    sys.exit(1)

if __name__ == '__main__':
    unittest.main()<|MERGE_RESOLUTION|>--- conflicted
+++ resolved
@@ -66,17 +66,12 @@
         """ Starts the cluster
         """
         os.system('rm %s; touch %s' % (CONFIG, CONFIG))
-<<<<<<< HEAD
-        cls.elastic_doc = DocManager('localhost:9200')
-        cls.elastic_doc._remove()
-=======
-        cls.elastic_doc = DocManager('localhost:9200', 
-            auto_commit=False)
+        cls.elastic_doc = DocManager('localhost:9200',
+                                     auto_commit=False)
         try:
             cls.elastic_doc._remove()
         except OperationFailed:
             pass                # test.test index may not yet exist
->>>>>>> 45a01aca
         cls.flag = start_cluster()
         if cls.flag:
             cls.conn = Connection('%s:%s' % (HOSTNAME, PORTS_ONE['MONGOS']),
@@ -116,7 +111,7 @@
         while len(self.connector.shard_set) == 0:
             pass
         self.conn['test']['test'].remove(safe=True)
-        assert_soon(lambda : sum(1 for _ in self.elastic_doc._search()) == 0)
+        assert_soon(lambda: sum(1 for _ in self.elastic_doc._search()) == 0)
 
     def test_shard_length(self):
         """Tests the shard_length to see if the shard set was recognized
@@ -138,7 +133,7 @@
         """
 
         self.conn['test']['test'].insert({'name': 'paulie'}, safe=True)
-        assert_soon(lambda : sum(1 for _ in self.elastic_doc._search()) > 0)
+        assert_soon(lambda: sum(1 for _ in self.elastic_doc._search()) > 0)
         result_set_1 = list(self.elastic_doc._search())
         self.assertEqual(len(result_set_1), 1)
         result_set_2 = self.conn['test']['test'].find_one()
@@ -151,9 +146,9 @@
         """
 
         self.conn['test']['test'].insert({'name': 'paulie'}, safe=True)
-        assert_soon(lambda : sum(1 for _ in self.elastic_doc._search()) == 1)
+        assert_soon(lambda: sum(1 for _ in self.elastic_doc._search()) == 1)
         self.conn['test']['test'].remove({'name': 'paulie'}, safe=True)
-        assert_soon(lambda : sum(1 for _ in self.elastic_doc._search()) != 1)
+        assert_soon(lambda: sum(1 for _ in self.elastic_doc._search()) != 1)
         self.assertEqual(sum(1 for _ in self.elastic_doc._search()), 0)
 
     def test_rollback(self):
@@ -165,9 +160,9 @@
         primary_conn = Connection(HOSTNAME, int(PORTS_ONE['PRIMARY']))
 
         self.conn['test']['test'].insert({'name': 'paul'}, safe=True)
-        condition1 = lambda : self.conn['test']['test'].find(
+        condition1 = lambda: self.conn['test']['test'].find(
             {'name': 'paul'}).count() == 1
-        condition2 = lambda : sum(1 for _ in self.elastic_doc._search()) == 1
+        condition2 = lambda: sum(1 for _ in self.elastic_doc._search()) == 1
         assert_soon(condition1)
         assert_soon(condition2)
 
@@ -176,7 +171,7 @@
         new_primary_conn = Connection(HOSTNAME, int(PORTS_ONE['SECONDARY']))
 
         admin = new_primary_conn['admin']
-        assert_soon(lambda : admin.command("isMaster")['ismaster'])
+        assert_soon(lambda: admin.command("isMaster")['ismaster'])
         time.sleep(5)
 
         count = 0
@@ -191,7 +186,7 @@
                 if count >= 60:
                     sys.exit(1)
                 continue
-        assert_soon(lambda : sum(1 for _ in self.elastic_doc._search()) == 2)
+        assert_soon(lambda: sum(1 for _ in self.elastic_doc._search()) == 2)
         result_set_1 = list(self.elastic_doc._search())
         result_set_2 = self.conn['test']['test'].find_one({'name': 'pauline'})
         self.assertEqual(len(result_set_1), 2)
@@ -202,12 +197,12 @@
         kill_mongo_proc(HOSTNAME, PORTS_ONE['SECONDARY'])
 
         start_mongo_proc(PORTS_ONE['PRIMARY'], "demo-repl", "replset1a",
-                       "replset1a.log", None)
+                         "replset1a.log", None)
         while primary_conn['admin'].command("isMaster")['ismaster'] is False:
             time.sleep(1)
 
         start_mongo_proc(PORTS_ONE['SECONDARY'], "demo-repl", "replset1b",
-                       "replset1b.log", None)
+                         "replset1b.log", None)
 
         time.sleep(2)
         result_set_1 = list(self.elastic_doc._search())
@@ -227,7 +222,7 @@
             self.conn['test']['test'].insert({'name': 'Paul ' + str(i)})
         time.sleep(5)
         search = self.elastic_doc._search
-        condition = lambda : sum(1 for _ in search()) == NUMBER_OF_DOC_DIRS
+        condition = lambda: sum(1 for _ in search()) == NUMBER_OF_DOC_DIRS
         assert_soon(condition)
         for i in range(0, NUMBER_OF_DOC_DIRS):
             result_set_1 = self.elastic_doc._search()
@@ -245,7 +240,7 @@
                 safe=True)
 
         search = self.elastic_doc._search
-        condition = lambda : sum(1 for _ in search()) == NUMBER_OF_DOC_DIRS
+        condition = lambda: sum(1 for _ in search()) == NUMBER_OF_DOC_DIRS
         assert_soon(condition)
         primary_conn = Connection(HOSTNAME, int(PORTS_ONE['PRIMARY']))
         kill_mongo_proc(HOSTNAME, PORTS_ONE['PRIMARY'])
@@ -253,7 +248,7 @@
         new_primary_conn = Connection(HOSTNAME, int(PORTS_ONE['SECONDARY']))
 
         admin = new_primary_conn['admin']
-        assert_soon(lambda : admin.command("isMaster")['ismaster'])
+        assert_soon(lambda: admin.command("isMaster")['ismaster'])
 
         time.sleep(5)
         count = -1
@@ -264,8 +259,8 @@
                     {'name': 'Pauline ' + str(count)}, safe=True)
             except (OperationFailure, AutoReconnect):
                 time.sleep(1)
-        assert_soon(lambda : sum(1 for _ in self.elastic_doc._search())
-                      == self.conn['test']['test'].find().count())
+        assert_soon(lambda: sum(1 for _ in self.elastic_doc._search())
+                    == self.conn['test']['test'].find().count())
         result_set_1 = self.elastic_doc._search()
         for item in result_set_1:
             if 'Pauline' in item['name']:
@@ -276,14 +271,14 @@
         kill_mongo_proc(HOSTNAME, PORTS_ONE['SECONDARY'])
 
         start_mongo_proc(PORTS_ONE['PRIMARY'], "demo-repl", "replset1a",
-                       "replset1a.log", None)
+                         "replset1a.log", None)
         db_admin = primary_conn["admin"]
-        assert_soon(lambda : db_admin.command("isMaster")['ismaster'])
+        assert_soon(lambda: db_admin.command("isMaster")['ismaster'])
         start_mongo_proc(PORTS_ONE['SECONDARY'], "demo-repl", "replset1b",
-                       "replset1b.log", None)
+                         "replset1b.log", None)
 
         search = self.elastic_doc._search
-        condition = lambda : sum(1 for _ in search()) == NUMBER_OF_DOC_DIRS
+        condition = lambda: sum(1 for _ in search()) == NUMBER_OF_DOC_DIRS
         assert_soon(condition)
 
         result_set_1 = list(self.elastic_doc._search())
@@ -305,7 +300,7 @@
             {'bar': {'hello': 'world'}},
             {'code': Code("function x() { return 1; }")},
             {'dbref': {'_ref': DBRef('simple',
-                ObjectId('509b8db456c02c5ab7e63c34'))}}
+                                     ObjectId('509b8db456c02c5ab7e63c34'))}}
         ]
         try:
             self.conn['test']['test'].insert(docs)
@@ -313,7 +308,7 @@
             self.fail("Cannot insert documents into Elastic!")
 
         search = self.elastic_doc._search
-        assert_soon(lambda : sum(1 for _ in search()) == len(docs),
+        assert_soon(lambda: sum(1 for _ in search()) == len(docs),
                     "Did not get all expected documents")
         self.assertIn("dbref", self.elastic_doc.get_last_doc())
 
